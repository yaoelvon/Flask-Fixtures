# Flask-Fixtures

A simple library that allows you to add database fixtures for your unit tests
using nothing but JSON or YAML.

## Installation

Installing Flask-Fixtures is simple, just do a typical pip install like so:

```
pip install flask-fixtures
```

> If you are going to use JSON as your data serialization format, you
should also consider installing the dateutil package since it will add much
more powerful and flexible parsing of dates and times.

To install the library from source simply download the source code, or check
it out if you have git installed on your system, then just run the install
command.

```
git clone https://github.com/croach/Flask-Fixtures.git
cd /path/to/flask-fixtures
python setup.py install
```

## Setup

To setup the library, you simply need to tell Flask-Fixtures where it can find
the fixtures files for your tests. Fixtures can reside anywhere on the file
system, but by default, Flask-Fixtures looks for these files in a directory
called `fixtures` in your app's root directory. To add more directories to the
list to be searched, just add an attribute called `FIXTURES_DIRS` to your
app's config object. This attribute should be a list of strings, where each
string is a path to a fixtures directory. Absolute paths are added as is, but
reltative paths will be relative to your app's root directory.

Once you have configured the extension, you can begin adding fixtures for your
tests.

## Adding Fixtures

To add a set of fixtures, you simply add any number of JSON or YAML files
describing the individual fixtures to be added to your test database into one
of the directories you specified in the `FIXTURES_DIRS` attribute, or into the
default fixtures directory. As an example, I'm going to assume we have a Flask
application with the following directory structure.

```
/myapp
    __init__.py
    config.py
    models.py
    /fixtures
        authors.json
```

The `__init__.py` file will be responsible for creating our Flask application
object.

```python
# myapp/__init__.py

from flask import Flask

app = Flask(__name__)
<<<<<<< HEAD
```

The `config.py` object holds our test configuration file.

```python
# myapp/config.py

class TestConfig(object):
    SQLALCHEMY_DATABASE_URI = 'sqlite://'
    testing = True
    debug = True
```

And, finally, inside of the `models.py` files we have the following database
models.

```python
# myapp/models.py
=======
db = SQLAlchemy(app)
>>>>>>> 520a32ee

from flask.ext.sqlalchemy import SQLAlchemy

from myapp import app

db = SQLAlchemy(app)

class Author(db.Model):
    id = db.Column(db.Integer, primary_key=True)
    first_name = db.Column(db.String(30))
    last_name = db.Column(db.String(30))

class Book(db.Model):
    id = db.Column(db.Integer, primary_key=True)
    title = db.Column(db.String(200))
    author_id = db.Column(db.Integer, db.ForeignKey('author.id'))
    author = db.relationship('Author', backref='books')
```

<<<<<<< HEAD
Given the model classes above, if we wanted to mock up some data for our
database, we could do so in single file, or we could even split our fixtures
into multiple files each corresponding to a single model class. For this
simple example, we'll go with one file that we'll call `authors.json`.
=======
And we'll also add the following configuration file as well.

```python
# myapp/config/__init__.py

class TestConfig(object):
    SQLALCHEMY_DATABASE_URI = 'sqlite://'
    testing = True
    debug = True
    FIXTURES_DIRS = ['test/fixtures']
```

Given the classes above, if we wanted to mock up some data for our database, we
could do so in a single file, or we could even split our fixtures into multiple
files. For this simple example, we'll go with one file that we'll call
`authors.json`.
>>>>>>> 520a32ee

A fixtures file contains a list of objects. Each object contains a key called
`records` that holds another list of objects each representing either a row in
a table, or an instance of a model. If you wish to work with tables, you'll
need to specify the name of the table with the `table` key. If you'd prefer to
work with models, specify the fully-qualified class name of the model using
the `model` key. Once you've specified the table or model you want to work
with, you'll need to specify the data associated with each table row, or model
instance. Each object in the `records` list will hold the data for a single
row or model. The example below is the JSON for a single author record and a
few books associated with that author. Create a file called
`myapp/fixtures/authors.json` and copy and paste the fixtures JSON below into
that file.

```json
[
    {
        "table": "author",
        "records": [{
            "id": 1,
            "first_name": "William",
            "last_name": "Gibson",
        }]
    },
    {
        "model": "myapp.models.Book",
        "records": [{
            "title": "Neuromancer",
            "author_id": 1
        },
        {
            "title": "Count Zero",
            "author_id": 1
        },
        {
            "title": "Mona Lisa Overdrive",
            "author_id": 1
        }]
    }
]
```

After reading over the previous section, you might be asking yourself why the
library supports two methods for adding records to the database. There are a
few good reasons for supporting both tables and models when creating fixtures.
Using tables is faster, since we can take advantage of SQLAlchemy's bulk
insert to add several records at once. However, to do so, you must first make
sure that the records list is homegenous. **In other words, every object in
the `records` list must have the same set of key/value pairs, otherwise the
bulk insert will not work.** Using models, however, allows you to have a
heterogenous list of record objects.

The other reason you may want to use models instead of tables is that you'll
be able to take advantage of any python-level defaults, checks, etc. that you
have setup on the model. Using a table, bypasses the model completely and
inserts the data directly into the database, which means you'll need to think
on a lower level when creating table-based fixtures.

## Usage

<<<<<<< HEAD
To use Flask-Fixtures in your unit tests, you'll need to make sure your test
class inherits from `FixturesMixin` and that you've specified a list of
fixtures files to load. The sample code below shows how to do each these
steps.

First, make sure the app that you're testing is initialized with the proper
configuration. Then import and initialize the `FixturesMixin` class, create a
new test class, and inherit from `FixturesMixin`. Now you just need to tell
Flask-Fixtures which fixtures files to use for your tests. You can do so by
setting either the `fixtures` or `class_fixtures` class variable. The former
will setup and tear down fixtures between each test while the latter will
setup fixtures only when the class is first created and tear them down after
all tests have finished executing (in other words, changes to the database
will persist between tests). The `fixtures` and `class_fixtures` variables
should be set to a list of strings, each of which is the name of a fixtures
file to load. Flask-Fixtures will then search the default fixtures directory
followed by each directory in the `FIXTURES_DIRS` config variable, in order,
for a file matching each name in the list and load each into the test
database.
=======
To use fixtures in your unit tests, you simply need to create an instance of the
`Fixtures` class and use that to mark the tests where you want to use fixture
data. An instance of `Fixtures` is a decorator that can be used to decorate
methods or classes. When you decorate a method, fixtures will be installed
before the test runs, and torn down after the test finishes. The functions that
setup and teardown fixtures do not interfere with the normal setup and teardown
functions that packages such as unittest, unittest2, and nose provide. In both
cases (setup and teardown) the fixtures are handled first before any user
defined setup/teardown functions are ran. This allows you to  assume that your
fixture data is already in the database when writing your setup functions.

When decorating a class, the fixtures are setup only when the class is created
and torn down after all tests in the class have finished executing. To do this,
the `Fixtures` decorator piggybacks on the `setUpClass` and `tearDownClass`
functions that the unittest library provides. Even though, existing `setUpClass`
and `tearDownClass` methods are replaced when a test class is decorated, this
replacement does not interfere with any of the normal functionality of those
methods. You can still perform any setup and teardown tasks you need to in these
methods, and you can still use `super` to call the setup and teardown methods of
other classes in the [MRO][https://www.python.org/download/releases/2.3/mro]
chain. The only difference is that your fixturs will be inserted into the
database before any other setup happens and removed before any other teardown
tasks occur.

The following code shows an example of how to setup and use the `Fixtures` class
to add fixtures support to your test code.
>>>>>>> 520a32ee

```python
# myapp/fixtures/test_fixtures.py

import unittest

<<<<<<< HEAD
from myapp import app
from myapp.models import db, Book, Author

from flask.ext.fixtures import FixturesMixin

# Configure the app with the testing configuration
app.config.from_object('myapp.config.TestConfig')

# Initialize the Flask-Fixtures mixin class
FixturesMixin.init_app(app, db)

# Make sure to inherit from the FixturesMixin class
=======
from myapp import app, db

from flask.ext.fixtures import Fixtures

app.config.from_object('myapp.config.TestConfig')
fixtures = Fixtures(app, db)

# In this example, we'll decorate the entire class. This way the fixtures we
# have in the `foo_tests.yml` file are loaded into the test database at class
# creation time (i.e., before any of our tests are ran) and removed after all
# tests have finished execution.
@fixtures('foo_tests.yml')
>>>>>>> 520a32ee
class TestFoo(unittest.TestCase, FixturesMixin):

    # Specify the fixtures file you want to load
    fixtures = ['authors.json']

    # Your tests go here

    def test_authors(self):
        authors = Author.query.all()
        assert len(authors) == Author.query.count() == 1
        assert len(authors[0].books) == 3

    def test_books(self):
        books = Book.query.all()
        assert len(books) == Book.query.count() == 3
        gibson = Author.query.filter(Author.last_name=='Gibson').one()
        for book in books:
            assert book.author == gibson
```

<<<<<<< HEAD
## Examples

To see the library in action, you can find a simple Flask application and set
of unit tests matching the ones in the example above in the `tests/myapp`
directory. To run these examples yourself, just follow the directions below
for "Contributing to Flask-Fixtures".

## Contributing to Flask-Fixtures

Currently, Flask-Fixtures supports the py.test, nose, and unittest (included
in the python standard library) libraries. To contribute bug fixes and
features to Flask-Fixtures, you'll need to make sure that any code you
contribute does not break any of the existing unit tests in any of these three
environments.

To run the unit tests in each environment, you'll first need to checkout the
source code and install it in develop mode. I suggest using virtualenv to
create a virtual development environment, so you're not polluting your normal
Python environment with a development version of Flask-Fixtures. Once you have
your virtual environment created, just `cd` into the directory where you
checked out the Flask-Fixtures source code and install it with pip using the
`-e` (editable mode) option.

```
cd /path/to/flask_fixtures
pip install -e .
```

Then, you'll need to install the py.test and nose libraries. Once you have
those installed, you can run the tests with the commands in the table below.

| Library  | Command                                             |
|:---------|:----------------------------------------------------|
| py.test  | py.test                                             |
| nose     | nosetests                                           |
| unittest | python -m unittest discover --start-directory tests |

=======
And, that's all there is to it, now you just need to go write some tests.
>>>>>>> 520a32ee
<|MERGE_RESOLUTION|>--- conflicted
+++ resolved
@@ -65,7 +65,6 @@
 from flask import Flask
 
 app = Flask(__name__)
-<<<<<<< HEAD
 ```
 
 The `config.py` object holds our test configuration file.
@@ -84,9 +83,6 @@
 
 ```python
 # myapp/models.py
-=======
-db = SQLAlchemy(app)
->>>>>>> 520a32ee
 
 from flask.ext.sqlalchemy import SQLAlchemy
 
@@ -106,29 +102,10 @@
     author = db.relationship('Author', backref='books')
 ```
 
-<<<<<<< HEAD
 Given the model classes above, if we wanted to mock up some data for our
 database, we could do so in single file, or we could even split our fixtures
 into multiple files each corresponding to a single model class. For this
 simple example, we'll go with one file that we'll call `authors.json`.
-=======
-And we'll also add the following configuration file as well.
-
-```python
-# myapp/config/__init__.py
-
-class TestConfig(object):
-    SQLALCHEMY_DATABASE_URI = 'sqlite://'
-    testing = True
-    debug = True
-    FIXTURES_DIRS = ['test/fixtures']
-```
-
-Given the classes above, if we wanted to mock up some data for our database, we
-could do so in a single file, or we could even split our fixtures into multiple
-files. For this simple example, we'll go with one file that we'll call
-`authors.json`.
->>>>>>> 520a32ee
 
 A fixtures file contains a list of objects. Each object contains a key called
 `records` that holds another list of objects each representing either a row in
@@ -189,7 +166,6 @@
 
 ## Usage
 
-<<<<<<< HEAD
 To use Flask-Fixtures in your unit tests, you'll need to make sure your test
 class inherits from `FixturesMixin` and that you've specified a list of
 fixtures files to load. The sample code below shows how to do each these
@@ -209,41 +185,12 @@
 followed by each directory in the `FIXTURES_DIRS` config variable, in order,
 for a file matching each name in the list and load each into the test
 database.
-=======
-To use fixtures in your unit tests, you simply need to create an instance of the
-`Fixtures` class and use that to mark the tests where you want to use fixture
-data. An instance of `Fixtures` is a decorator that can be used to decorate
-methods or classes. When you decorate a method, fixtures will be installed
-before the test runs, and torn down after the test finishes. The functions that
-setup and teardown fixtures do not interfere with the normal setup and teardown
-functions that packages such as unittest, unittest2, and nose provide. In both
-cases (setup and teardown) the fixtures are handled first before any user
-defined setup/teardown functions are ran. This allows you to  assume that your
-fixture data is already in the database when writing your setup functions.
-
-When decorating a class, the fixtures are setup only when the class is created
-and torn down after all tests in the class have finished executing. To do this,
-the `Fixtures` decorator piggybacks on the `setUpClass` and `tearDownClass`
-functions that the unittest library provides. Even though, existing `setUpClass`
-and `tearDownClass` methods are replaced when a test class is decorated, this
-replacement does not interfere with any of the normal functionality of those
-methods. You can still perform any setup and teardown tasks you need to in these
-methods, and you can still use `super` to call the setup and teardown methods of
-other classes in the [MRO][https://www.python.org/download/releases/2.3/mro]
-chain. The only difference is that your fixturs will be inserted into the
-database before any other setup happens and removed before any other teardown
-tasks occur.
-
-The following code shows an example of how to setup and use the `Fixtures` class
-to add fixtures support to your test code.
->>>>>>> 520a32ee
 
 ```python
 # myapp/fixtures/test_fixtures.py
 
 import unittest
 
-<<<<<<< HEAD
 from myapp import app
 from myapp.models import db, Book, Author
 
@@ -256,20 +203,6 @@
 FixturesMixin.init_app(app, db)
 
 # Make sure to inherit from the FixturesMixin class
-=======
-from myapp import app, db
-
-from flask.ext.fixtures import Fixtures
-
-app.config.from_object('myapp.config.TestConfig')
-fixtures = Fixtures(app, db)
-
-# In this example, we'll decorate the entire class. This way the fixtures we
-# have in the `foo_tests.yml` file are loaded into the test database at class
-# creation time (i.e., before any of our tests are ran) and removed after all
-# tests have finished execution.
-@fixtures('foo_tests.yml')
->>>>>>> 520a32ee
 class TestFoo(unittest.TestCase, FixturesMixin):
 
     # Specify the fixtures file you want to load
@@ -290,7 +223,6 @@
             assert book.author == gibson
 ```
 
-<<<<<<< HEAD
 ## Examples
 
 To see the library in action, you can find a simple Flask application and set
@@ -326,8 +258,4 @@
 |:---------|:----------------------------------------------------|
 | py.test  | py.test                                             |
 | nose     | nosetests                                           |
-| unittest | python -m unittest discover --start-directory tests |
-
-=======
-And, that's all there is to it, now you just need to go write some tests.
->>>>>>> 520a32ee
+| unittest | python -m unittest discover --start-directory tests |